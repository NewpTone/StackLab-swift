--- conflicted
+++ resolved
@@ -388,11 +388,7 @@
                     env, start_response, version, account, container, obj)
         elif env['REQUEST_METHOD'] == 'DELETE':
             if self.precise_mode and container:
-<<<<<<< HEAD
-                return self.handle_delete(env, start_response, version, account,
-=======
                 return self.handle_delete(env, start_response, account,
->>>>>>> 1bdd3f71
                                           container, obj)
         return self.app(env, start_response)
 
