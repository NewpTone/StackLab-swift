--- conflicted
+++ resolved
@@ -31,11 +31,7 @@
 from hashlib import md5
 from random import shuffle
 
-<<<<<<< HEAD
-from eventlet import sleep, GreenPile, Queue
-=======
-from eventlet import sleep, TimeoutError
->>>>>>> 7a509c74
+from eventlet import sleep, GreenPile, Queue, TimeoutError
 from eventlet.timeout import Timeout
 from webob.exc import HTTPBadRequest, HTTPMethodNotAllowed, \
     HTTPNotFound, HTTPPreconditionFailed, \
@@ -681,40 +677,6 @@
         self.container_name = unquote(container_name)
         self.object_name = unquote(object_name)
 
-<<<<<<< HEAD
-=======
-    def node_post_or_delete(self, req, partition, node, path):
-        """
-        Handle common POST/DELETE functionality
-
-        :param req: webob.Request object
-        :param partition: partition for the object
-        :param node: node dictionary for the object
-        :param path: path to send for the request
-        """
-        if self.error_limited(node):
-            return 500, '', ''
-        try:
-            with ConnectionTimeout(self.app.conn_timeout):
-                conn = http_connect(node['ip'], node['port'], node['device'],
-                        partition, req.method, path, req.headers)
-            with Timeout(self.app.node_timeout):
-                response = conn.getresponse()
-                body = response.read()
-                if response.status == 507:
-                    self.error_limit(node)
-                elif response.status >= 500:
-                    self.error_occurred(node,
-                        _('ERROR %(status)d %(body)s From Object Server') %
-                        {'status': response.status, 'body': body[:1024]})
-                return response.status, response.reason, body
-        except (Exception, TimeoutError):
-            self.exception_occurred(node, _('Object'),
-                _('Trying to %(method)s %(path)s') %
-                {'method': req.method, 'path': req.path})
-        return 500, '', ''
-
->>>>>>> 7a509c74
     def GETorHEAD(self, req):
         """Handle HTTP GET or HEAD requests."""
         if 'swift.authorize' in req.environ:
@@ -1014,7 +976,6 @@
                 if k.lower().startswith('x-object-meta-'):
                     new_req.headers[k] = v
             req = new_req
-<<<<<<< HEAD
         node_iter = self.iter_nodes(partition, nodes, self.app.object_ring)
         pile = GreenPile(len(nodes))
         for container in containers:
@@ -1026,36 +987,6 @@
             pile.spawn(self._connect_put_node, node_iter, partition,
                         req.path_info, nheaders)
         conns = [conn for conn in pile if conn]
-=======
-        for node in self.iter_nodes(partition, nodes, self.app.object_ring):
-            container = containers.pop()
-            req.headers['X-Container-Host'] = '%(ip)s:%(port)s' % container
-            req.headers['X-Container-Partition'] = container_partition
-            req.headers['X-Container-Device'] = container['device']
-            req.headers['Expect'] = '100-continue'
-            resp = conn = None
-            if not self.error_limited(node):
-                try:
-                    with ConnectionTimeout(self.app.conn_timeout):
-                        conn = http_connect(node['ip'], node['port'],
-                                node['device'], partition, 'PUT',
-                                req.path_info, req.headers)
-                        conn.node = node
-                    with Timeout(self.app.node_timeout):
-                        resp = conn.getexpect()
-                except (Exception, TimeoutError):
-                    self.exception_occurred(node, _('Object'),
-                        _('Expect: 100-continue on %s') % req.path)
-            if conn and resp:
-                if resp.status == 100:
-                    conns.append(conn)
-                    if not containers:
-                        break
-                    continue
-                elif resp.status == 507:
-                    self.error_limit(node)
-            containers.insert(0, container)
->>>>>>> 7a509c74
         if len(conns) <= len(nodes) / 2:
             self.app.logger.error(
                 _('Object PUT returning 503, %(conns)s/%(nodes)s '
@@ -1078,7 +1009,6 @@
                             if chunked:
                                 [conn.queue.put('0\r\n\r\n') for conn in conns]
                             break
-<<<<<<< HEAD
                     req.bytes_transferred += len(chunk)
                     if req.bytes_transferred > MAX_FILE_SIZE:
                         return HTTPRequestEntityTooLarge(request=req)
@@ -1097,32 +1027,6 @@
                     if conn.queue.unfinished_tasks:
                         conn.queue.join()
             conns = [conn for conn in conns if not conn.failed]
-=======
-                len_chunk = len(chunk)
-                req.bytes_transferred += len_chunk
-                if req.bytes_transferred > MAX_FILE_SIZE:
-                    return HTTPRequestEntityTooLarge(request=req)
-                for conn in list(conns):
-                    try:
-                        with ChunkWriteTimeout(self.app.node_timeout):
-                            if req.headers.get('transfer-encoding'):
-                                conn.send('%x\r\n%s\r\n' % (len_chunk, chunk))
-                            else:
-                                conn.send(chunk)
-                    except (Exception, TimeoutError):
-                        self.exception_occurred(conn.node, _('Object'),
-                            _('Trying to write to %s') % req.path)
-                        conns.remove(conn)
-                        if len(conns) <= len(nodes) / 2:
-                            self.app.logger.error(
-                                _('Object PUT exceptions during send, '
-                                  '%(conns)s/%(nodes)s required connections'),
-                                {'conns': len(conns),
-                                 'nodes': len(nodes) // 2 + 1})
-                            return HTTPServiceUnavailable(request=req)
-                if req.headers.get('transfer-encoding') and chunk == '':
-                    break
->>>>>>> 7a509c74
         except ChunkReadTimeout, err:
             self.app.logger.info(
                 _('ERROR Client read timeout (%ss)'), err.seconds)
@@ -1314,7 +1218,6 @@
             return HTTPNotFound(request=req)
         container_partition, containers = self.app.container_ring.get_nodes(
             self.account_name, self.container_name)
-<<<<<<< HEAD
         headers = []
         for account in accounts:
             nheaders = {'X-Timestamp': normalize_timestamp(time.time()),
@@ -1326,51 +1229,6 @@
                 if value[0].lower() in self.pass_through_headers or
                    value[0].lower().startswith('x-container-meta-'))
             headers.append(nheaders)
-=======
-        headers = {'X-Timestamp': normalize_timestamp(time.time()),
-                   'x-cf-trans-id': self.trans_id}
-        headers.update(value for value in req.headers.iteritems()
-            if value[0].lower() in self.pass_through_headers or
-               value[0].lower().startswith('x-container-meta-'))
-        statuses = []
-        reasons = []
-        bodies = []
-        for node in self.iter_nodes(container_partition, containers,
-                                    self.app.container_ring):
-            if self.error_limited(node):
-                continue
-            try:
-                account = accounts.pop()
-                headers['X-Account-Host'] = '%(ip)s:%(port)s' % account
-                headers['X-Account-Partition'] = account_partition
-                headers['X-Account-Device'] = account['device']
-                with ConnectionTimeout(self.app.conn_timeout):
-                    conn = http_connect(node['ip'], node['port'],
-                            node['device'], container_partition, 'PUT',
-                            req.path_info, headers)
-                with Timeout(self.app.node_timeout):
-                    source = conn.getresponse()
-                    body = source.read()
-                    if 200 <= source.status < 300 \
-                            or 400 <= source.status < 500:
-                        statuses.append(source.status)
-                        reasons.append(source.reason)
-                        bodies.append(body)
-                    else:
-                        if source.status == 507:
-                            self.error_limit(node)
-                        accounts.insert(0, account)
-            except (Exception, TimeoutError):
-                accounts.insert(0, account)
-                self.exception_occurred(node, _('Container'),
-                    _('Trying to PUT to %s') % req.path)
-            if not accounts:
-                break
-        while len(statuses) < len(containers):
-            statuses.append(503)
-            reasons.append('')
-            bodies.append('')
->>>>>>> 7a509c74
         if self.app.memcache:
             cache_key = get_container_memcache_key(self.account_name,
                                                    self.container_name)
@@ -1395,40 +1253,6 @@
         headers.update(value for value in req.headers.iteritems()
             if value[0].lower() in self.pass_through_headers or
                value[0].lower().startswith('x-container-meta-'))
-<<<<<<< HEAD
-=======
-        statuses = []
-        reasons = []
-        bodies = []
-        for node in self.iter_nodes(container_partition, containers,
-                                    self.app.container_ring):
-            if self.error_limited(node):
-                continue
-            try:
-                with ConnectionTimeout(self.app.conn_timeout):
-                    conn = http_connect(node['ip'], node['port'],
-                            node['device'], container_partition, 'POST',
-                            req.path_info, headers)
-                with Timeout(self.app.node_timeout):
-                    source = conn.getresponse()
-                    body = source.read()
-                    if 200 <= source.status < 300 \
-                            or 400 <= source.status < 500:
-                        statuses.append(source.status)
-                        reasons.append(source.reason)
-                        bodies.append(body)
-                    elif source.status == 507:
-                        self.error_limit(node)
-            except (Exception, TimeoutError):
-                self.exception_occurred(node, _('Container'),
-                    _('Trying to POST %s') % req.path)
-            if len(statuses) >= len(containers):
-                break
-        while len(statuses) < len(containers):
-            statuses.append(503)
-            reasons.append('')
-            bodies.append('')
->>>>>>> 7a509c74
         if self.app.memcache:
             cache_key = get_container_memcache_key(self.account_name,
                                                    self.container_name)
@@ -1445,7 +1269,6 @@
             return HTTPNotFound(request=req)
         container_partition, containers = self.app.container_ring.get_nodes(
             self.account_name, self.container_name)
-<<<<<<< HEAD
         headers = []
         for account in accounts:
             headers.append({'X-Timestamp': normalize_timestamp(time.time()),
@@ -1453,48 +1276,6 @@
                            'X-Account-Host': '%(ip)s:%(port)s' % account,
                            'X-Account-Partition': account_partition,
                            'X-Account-Device': account['device']})
-=======
-        headers = {'X-Timestamp': normalize_timestamp(time.time()),
-             'x-cf-trans-id': self.trans_id}
-        statuses = []
-        reasons = []
-        bodies = []
-        for node in self.iter_nodes(container_partition, containers,
-                                    self.app.container_ring):
-            if self.error_limited(node):
-                continue
-            try:
-                account = accounts.pop()
-                headers['X-Account-Host'] = '%(ip)s:%(port)s' % account
-                headers['X-Account-Partition'] = account_partition
-                headers['X-Account-Device'] = account['device']
-                with ConnectionTimeout(self.app.conn_timeout):
-                    conn = http_connect(node['ip'], node['port'],
-                            node['device'], container_partition, 'DELETE',
-                            req.path_info, headers)
-                with Timeout(self.app.node_timeout):
-                    source = conn.getresponse()
-                    body = source.read()
-                    if 200 <= source.status < 300 \
-                            or 400 <= source.status < 500:
-                        statuses.append(source.status)
-                        reasons.append(source.reason)
-                        bodies.append(body)
-                    else:
-                        if source.status == 507:
-                            self.error_limit(node)
-                        accounts.insert(0, account)
-            except (Exception, TimeoutError):
-                accounts.insert(0, account)
-                self.exception_occurred(node, _('Container'),
-                    _('Trying to DELETE %s') % req.path)
-            if not accounts:
-                break
-        while len(statuses) < len(containers):
-            statuses.append(503)
-            reasons.append('')
-            bodies.append('')
->>>>>>> 7a509c74
         if self.app.memcache:
             cache_key = get_container_memcache_key(self.account_name,
                                                    self.container_name)
@@ -1538,41 +1319,6 @@
                    'x-cf-trans-id': self.trans_id}
         headers.update(value for value in req.headers.iteritems()
             if value[0].lower().startswith('x-account-meta-'))
-<<<<<<< HEAD
-=======
-        statuses = []
-        reasons = []
-        bodies = []
-        for node in self.iter_nodes(account_partition, accounts,
-                                    self.app.account_ring):
-            if self.error_limited(node):
-                continue
-            try:
-                with ConnectionTimeout(self.app.conn_timeout):
-                    conn = http_connect(node['ip'], node['port'],
-                            node['device'], account_partition, 'PUT',
-                            req.path_info, headers)
-                with Timeout(self.app.node_timeout):
-                    source = conn.getresponse()
-                    body = source.read()
-                    if 200 <= source.status < 300 \
-                            or 400 <= source.status < 500:
-                        statuses.append(source.status)
-                        reasons.append(source.reason)
-                        bodies.append(body)
-                    else:
-                        if source.status == 507:
-                            self.error_limit(node)
-            except (Exception, TimeoutError):
-                self.exception_occurred(node, _('Account'),
-                    _('Trying to PUT to %s') % req.path)
-            if len(statuses) >= len(accounts):
-                break
-        while len(statuses) < len(accounts):
-            statuses.append(503)
-            reasons.append('')
-            bodies.append('')
->>>>>>> 7a509c74
         if self.app.memcache:
             self.app.memcache.delete('account%s' % req.path_info.rstrip('/'))
         return self.make_requests(req, self.app.account_ring, account_partition,
@@ -1590,40 +1336,6 @@
                    'X-CF-Trans-Id': self.trans_id}
         headers.update(value for value in req.headers.iteritems()
             if value[0].lower().startswith('x-account-meta-'))
-<<<<<<< HEAD
-=======
-        statuses = []
-        reasons = []
-        bodies = []
-        for node in self.iter_nodes(account_partition, accounts,
-                                    self.app.account_ring):
-            if self.error_limited(node):
-                continue
-            try:
-                with ConnectionTimeout(self.app.conn_timeout):
-                    conn = http_connect(node['ip'], node['port'],
-                            node['device'], account_partition, 'POST',
-                            req.path_info, headers)
-                with Timeout(self.app.node_timeout):
-                    source = conn.getresponse()
-                    body = source.read()
-                    if 200 <= source.status < 300 \
-                            or 400 <= source.status < 500:
-                        statuses.append(source.status)
-                        reasons.append(source.reason)
-                        bodies.append(body)
-                    elif source.status == 507:
-                        self.error_limit(node)
-            except (Exception, TimeoutError):
-                self.exception_occurred(node, _('Account'),
-                    _('Trying to POST %s') % req.path)
-            if len(statuses) >= len(accounts):
-                break
-        while len(statuses) < len(accounts):
-            statuses.append(503)
-            reasons.append('')
-            bodies.append('')
->>>>>>> 7a509c74
         if self.app.memcache:
             self.app.memcache.delete('account%s' % req.path_info.rstrip('/'))
         return self.make_requests(req, self.app.account_ring, account_partition,
@@ -1638,40 +1350,6 @@
             self.app.account_ring.get_nodes(self.account_name)
         headers = {'X-Timestamp': normalize_timestamp(time.time()),
                    'X-CF-Trans-Id': self.trans_id}
-<<<<<<< HEAD
-=======
-        statuses = []
-        reasons = []
-        bodies = []
-        for node in self.iter_nodes(account_partition, accounts,
-                                    self.app.account_ring):
-            if self.error_limited(node):
-                continue
-            try:
-                with ConnectionTimeout(self.app.conn_timeout):
-                    conn = http_connect(node['ip'], node['port'],
-                            node['device'], account_partition, 'DELETE',
-                            req.path_info, headers)
-                with Timeout(self.app.node_timeout):
-                    source = conn.getresponse()
-                    body = source.read()
-                    if 200 <= source.status < 300 \
-                            or 400 <= source.status < 500:
-                        statuses.append(source.status)
-                        reasons.append(source.reason)
-                        bodies.append(body)
-                    elif source.status == 507:
-                        self.error_limit(node)
-            except (Exception, TimeoutError):
-                self.exception_occurred(node, _('Account'),
-                    _('Trying to DELETE %s') % req.path)
-            if len(statuses) >= len(accounts):
-                break
-        while len(statuses) < len(accounts):
-            statuses.append(503)
-            reasons.append('')
-            bodies.append('')
->>>>>>> 7a509c74
         if self.app.memcache:
             self.app.memcache.delete('account%s' % req.path_info.rstrip('/'))
         return self.make_requests(req, self.app.account_ring, account_partition,
